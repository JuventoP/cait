--- conflicted
+++ resolved
@@ -2,14 +2,8 @@
 from warnings import warn
 
 import numpy as np
-<<<<<<< HEAD
 from multiprocessing import Pool
 from deprecation import deprecated
-=======
-import h5py
-from tqdm.auto import trange
-
->>>>>>> b07664a2
 from ..features._mp import calc_main_parameters, calc_additional_parameters
 from ..features._ph_corr import calc_correlated_ph
 from ..filter._of import optimal_transfer_function
