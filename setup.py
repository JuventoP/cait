from setuptools import find_packages, setup

with open("README.rst", "r") as fh:
    long_description = fh.read()

setup(
    name='cait',
    version='1.2.0',
    author='Philipp Schreiner, '
           'Felix Wagner',
    author_email="felix.wagner@oeaw.ac.at",
    description='Cryogenic Artificial Intelligence Tools - A Python Package for the Data Analysis of Rare Event Search Experiments with Machine Learning.',
    long_description=long_description,
    long_description_content_type="text/x-rst",
    url="https://github.com/fewagner/cait",
    license='GPLv3',
    packages=find_packages(include=['cait', 'cait.*']),
    install_requires=[
<<<<<<< HEAD
        'setuptools>=47.1',
        'deprecation>=2.1.0',
        'h5py>=3.2',
        'pickle-mixin>=1.0',
=======
        'numpy<1.25',
>>>>>>> b07664a2
        'scipy>=1.6',
        'pandas>=1.1',
        'h5py>=3.2',
        'uproot>=4.1',
        'ipywidgets>=7.5',
        'dash>=2.0',
        'matplotlib>=3.4',
        'numba>=0.54',
        'tqdm>=4.62',
        'scikit-learn>=0.24'
    ],
    setup_requires=['pytest-runner'],
    tests_require=['pytest==4.4.1'],
    test_suite='tests',
    classifiers=[
        "Development Status :: 5 - Production/Stable",
        "Topic :: Scientific/Engineering :: Physics",
        "Programming Language :: Python :: 3",
        "License :: OSI Approved",
        "Operating System :: OS Independent",
    ],
    python_requires='>=3.8, <3.11',
)<|MERGE_RESOLUTION|>--- conflicted
+++ resolved
@@ -16,14 +16,7 @@
     license='GPLv3',
     packages=find_packages(include=['cait', 'cait.*']),
     install_requires=[
-<<<<<<< HEAD
-        'setuptools>=47.1',
-        'deprecation>=2.1.0',
-        'h5py>=3.2',
-        'pickle-mixin>=1.0',
-=======
         'numpy<1.25',
->>>>>>> b07664a2
         'scipy>=1.6',
         'pandas>=1.1',
         'h5py>=3.2',
